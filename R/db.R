# Oracle --------------------------------------------------------------------

# Simple class prototype to avoid messages about unknown classes from setMethod
setClass("Oracle", where = class_cache)

setMethod("sqlCreateTable", "Oracle",
  function(con, table, fields, field.types = NULL, row.names = NA, temporary = FALSE, ...) {
    table <- dbQuoteIdentifier(con, table)
    fields <- createFields(con, fields, field.types, row.names)

    SQL(paste0(
        "CREATE ", if (temporary) " GLOBAL TEMPORARY ", "TABLE ", table, " (\n",
        "  ", paste(fields, collapse = ",\n  "), "\n)\n", if (temporary) " ON COMMIT PRESERVE ROWS"
        ))
  })

# Teradata --------------------------------------------------------------------

setClass("Teradata", where = class_cache)

setMethod("sqlCreateTable", "Teradata",
  function(con, table, fields, field.types = NULL, row.names = NA, temporary = FALSE, ...) {
    table <- dbQuoteIdentifier(con, table)
    fields <- createFields(con, fields, field.types, row.names)

    SQL(paste0(
        "CREATE ", if (temporary) " MULTISET VOLATILE ", "TABLE ", table, " (\n",
        "  ", paste(fields, collapse = ",\n  "), "\n)\n", if (temporary) " ON COMMIT PRESERVE ROWS"
        ))
  })

setMethod(
  "dbListTables", "Teradata",
  function(conn, ...) {
    c(dbGetQuery(conn, "HELP VOLATILE TABLE")[["Table SQL Name"]],
      connection_sql_tables(conn@ptr, ...)$table_name)
  })

# SAP HANA ----------------------------------------------------------------

setClass("HDB", where = class_cache)

setMethod("sqlCreateTable", "HDB",
  function(con, table, fields, field.types = NULL, row.names = NA, temporary = FALSE, ...) {
    table <- dbQuoteIdentifier(con, table)
    fields <- createFields(con, fields, field.types, row.names)

    SQL(paste0(
      "CREATE ", if (temporary) "LOCAL TEMPORARY COLUMN ",
      "TABLE ", table, " (\n",
      "  ", paste(fields, collapse = ",\n  "),
      "\n)\n"
    ))
  }
)

<<<<<<< HEAD
# Hive --------------------------------------------------------------------

setClass("Hive", where = class_cache)

#' @rdname hidden_aliases
#' @export
setMethod(
  # only need to override dbQuteString when x is character.
  # DBI:::quote_string just returns x when it is of class SQL, so no need to override that.  
  "dbQuoteString", signature("Hive", "character"),
  function(conn, x, ...) {
    if (is(x, "SQL")) return(x)
    x <- gsub("'", "\\\\'", enc2utf8(x))
    if (length(x) == 0L) {
      DBI::SQL(character())
    } else {
      str <- paste0("'", x, "'")
      str[is.na(x)] <- "NULL"
      DBI::SQL(str)
    }
  })
=======
# DB2 ----------------------------------------------------------------

setClass("DB2/AIX64", where = class_cache)

setMethod("sqlCreateTable", "DB2/AIX64",
  function(con, table, fields, field.types = NULL, row.names = NA, temporary = FALSE, ...) {
    table <- dbQuoteIdentifier(con, table)
    fields <- createFields(con, fields, field.types, row.names)

    SQL(paste0(
      if (temporary) "DECLARE GLOBAL TEMPORARY" else "CREATE",
      " TABLE ", table, " (\n",
      "  ", paste(fields, collapse = ",\n  "),
      "\n)\n", if (temporary) " ON COMMIT PRESERVE ROWS"
    ))
  }
)
>>>>>>> e1ce153a
<|MERGE_RESOLUTION|>--- conflicted
+++ resolved
@@ -54,7 +54,6 @@
   }
 )
 
-<<<<<<< HEAD
 # Hive --------------------------------------------------------------------
 
 setClass("Hive", where = class_cache)
@@ -76,7 +75,7 @@
       DBI::SQL(str)
     }
   })
-=======
+
 # DB2 ----------------------------------------------------------------
 
 setClass("DB2/AIX64", where = class_cache)
@@ -93,5 +92,4 @@
       "\n)\n", if (temporary) " ON COMMIT PRESERVE ROWS"
     ))
   }
-)
->>>>>>> e1ce153a
+)