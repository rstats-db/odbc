#' @include Driver.R
NULL

#' Odbc Connection Methods
#'
#' Implementations of pure virtual functions defined in the `DBI` package
#' for OdbcConnection objects.
#' @name OdbcConnection
NULL

class_cache <- new.env(parent = emptyenv())

OdbcConnection <- function(
  dsn = NULL,
  ...,
  timezone = "UTC",
  timezone_out = "UTC",
  encoding = "",
  bigint = c("integer64", "integer", "numeric", "character"),
  timeout = Inf,
  driver = NULL,
  server = NULL,
  database = NULL,
  uid = NULL,
  pwd = NULL,
  dbms.name = NULL,
  .connection_string = NULL) {

  args <- c(dsn = dsn, driver = driver, server = server, database = database, uid = uid, pwd = pwd, list(...))
  stopifnot(all(has_names(args)))

  connection_string <- paste0(.connection_string, paste(collapse = ";", sep = "=", names(args), args))

  bigint <- bigint_mappings()[match.arg(bigint, names(bigint_mappings()))]

  if (is.infinite(timeout)) {
    timeout <- 0
  }

  ptr <- odbc_connect(connection_string, timezone = timezone, timezone_out = timezone_out, encoding = encoding, bigint = bigint, timeout = timeout)
  quote <- connection_quote(ptr)

  info <- connection_info(ptr)
  if (!is.null(dbms.name)) {
    info$dbms.name <- dbms.name
  }
  if (!nzchar(info$dbms.name)) {
    stop("The ODBC driver returned an invalid `dbms.name`. Please provide one manually with the `dbms.name` parameter.", call. = FALSE)
  }
  class(info) <- c(info$dbms.name, "driver_info", "list")

  class <- getClassDef(info$dbms.name, where = class_cache, inherits = FALSE)
  if (is.null(class) || methods::isVirtualClass(class)) {
    setClass(info$dbms.name,
      contains = "OdbcConnection", where = class_cache)
  }
  res <- new(info$dbms.name, ptr = ptr, quote = quote, info = info, encoding = encoding)
}

#' @rdname OdbcConnection
#' @export
setClass(
  "OdbcConnection",
  contains = "DBIConnection",
  slots = list(
    ptr = "externalptr",
    quote = "character",
    info = "ANY",
    encoding = "character"
  )
)

#' odbcConnectionColumns
#'
#' For a given table this function returns detailed information on
#' all fields / columns.  The expectation is that this is a relatively thin
#' wrapper around the ODBC `SQLColumns` function call, with some of the field names
#' renamed / re-ordered according to the return specifications below.
#'
#' In [dbWriteTable()] we make a call to this method
#' to get details on the fields of the table we are writing to.  In particular
#' the columns `data_type`, `column_size`, and `decimal_digits` are used.  An
#' implementation is not necessary for [dbWriteTable()] to work.
#' @param conn OdbcConnection
#' @param name table we wish to get information on
#' @param ... additional parameters to methods
#'
#' @seealso The ODBC documentation on [SQLColumns](https://docs.microsoft.com/en-us/sql/odbc/reference/syntax/sqlcolumns-function)
#' for further details.
#'
#' @return data.frame with columns
#' - name
#' - field.type - equivalent to type_name in SQLColumns output
#' - table_name
#' - schema_name
#' - catalog_name
#' - data_type
#' - column_size
#' - buffer_length
#' - decimal_digits
#' - numeric_precision_radix
#" - remarks
#' - column_default
#' - sql_data_type
#' - sql_datetime_subtype
#' - char_octet_length
#' - ordinal_position
#' - nullable
#' @export
setGeneric(
  "odbcConnectionColumns",
  valueClass = "data.frame",
  function(conn, name, ...) {
    standardGeneric("odbcConnectionColumns")
  }
)

#' @rdname odbcConnectionColumns
#' @param column_name The name of the column to return, the default returns all columns.
#' @export
setMethod(
  "odbcConnectionColumns",
  c("OdbcConnection", "Id"),
  function(conn, name, column_name = NULL) {

    odbcConnectionColumns(conn,
      name = name@name[["table"]],
      catalog_name = name@name[["catalog"]],
      schema_name = name@name[["schema"]],
      column_name = column_name)
  }
)

#' @rdname odbcConnectionColumns
#' @param catalog_name charaacter catalog where the table is located
#' @param schema_name charaacter schema where the table is located
#' @export
setMethod(
  "odbcConnectionColumns",
  c("OdbcConnection", "character"),
  function(conn, name, catalog_name = NULL, schema_name = NULL, column_name = NULL) {

    connection_sql_columns(conn@ptr,
      table_name = name,
      catalog_name = catalog_name,
      schema_name = schema_name,
      column_name = column_name)

  }
)

# TODO: show encoding, timezone, bigint mapping
#' @rdname OdbcConnection
#' @inheritParams methods::show
#' @export
setMethod(
  "show", "OdbcConnection",
  function(object) {
    info <- dbGetInfo(object)

    cat(sep = "", "<OdbcConnection>",
      if (nzchar(info[["servername"]])) {
        paste0(" ",
          if (nzchar(info[["username"]])) paste0(info[["username"]], "@"),
          info[["servername"]], "\n")
      },
      if (!dbIsValid(object)) {
        "  DISCONNECTED\n"
      } else {
        paste0(collapse = "",
          if (nzchar(info[["dbname"]])) {
            paste0("  Database: ", info[["dbname"]], "\n")
          },
          if (nzchar(info[["dbms.name"]]) && nzchar(info[["db.version"]])) {
            paste0("  ", info[["dbms.name"]], " ", "Version: ", info[["db.version"]], "\n")
          },
          NULL)
      })
})

#' @rdname OdbcConnection
#' @inheritParams DBI::dbIsValid
#' @export
setMethod(
  "dbIsValid", "OdbcConnection",
  function(dbObj, ...) {
    connection_valid(dbObj@ptr)
  })

#' @rdname OdbcConnection
#' @inheritParams DBI::dbDisconnect
#' @export
setMethod(
  "dbDisconnect", "OdbcConnection",
  function(conn, ...) {
    if (!dbIsValid(conn)) {
      warning("Connection already closed.", call. = FALSE)
    }

    on_connection_closed(conn)
    connection_release(conn@ptr)
    invisible(TRUE)
  })

#' @rdname OdbcConnection
#' @inheritParams DBI::dbSendQuery
#' @param params Optional query parameters, passed on to [dbBind()]
#' @param immediate If `TRUE`, SQLExecDirect will be used instead of
#'   SQLPrepare, and the `params` argument is ignored
#' @export
setMethod(
  "dbSendQuery", c("OdbcConnection", "character"),
<<<<<<< HEAD
  function(conn, statement, ..., params = NULL, immediate = FALSE) {
    res <- OdbcResult(connection = conn, statement = statement, params = params, immediate = immediate)
=======
  function(conn, statement, params = NULL, ...) {
    res <- OdbcResult(connection = conn, statement = statement)
    if (!is.null(params)) {
      res <- dbBind(res, params = params, ...)
    }

>>>>>>> f4c8c669
    res
  })

#' @rdname OdbcConnection
#' @inheritParams DBI::dbSendStatement
#' @param params Query parameters to pass to [dbBind()], See [dbBind()] for details.
#' @export
setMethod(
  "dbSendStatement", c("OdbcConnection", "character"),
<<<<<<< HEAD
  function(conn, statement, ..., params = NULL, immediate = FALSE) {
    res <- OdbcResult(connection = conn, statement = statement, params = params, immediate = immediate)
=======
  function(conn, statement, params = NULL, ...) {
    res <- OdbcResult(connection = conn, statement = statement)
    if (!is.null(params)) {
      res <- dbBind(res, params = params, ...)
    }

>>>>>>> f4c8c669
    res
  })

#' @rdname OdbcConnection
#' @inheritParams DBI::dbDataType
#' @export
setMethod(
  "dbDataType", "OdbcConnection",
  function(dbObj, obj, ...) {
    odbcDataType(dbObj, obj)
  })

#' @rdname OdbcConnection
#' @inheritParams DBI::dbDataType
#' @export
setMethod(
  "dbDataType", c("OdbcConnection", "data.frame"),
  function(dbObj, obj, ...) {
    vapply(obj, odbcDataType, con = dbObj, FUN.VALUE = character(1), USE.NAMES = TRUE)
  })

#' @rawNamespace exportMethods(dbQuoteString)
NULL

#' @rdname OdbcConnection
#' @inheritParams DBI::dbQuoteIdentifier
#' @export
setMethod(
  "dbQuoteIdentifier", c("OdbcConnection", "character"),
  function(conn, x, ...) {
    if (length(x) == 0L) {
      return(DBI::SQL(character()))
    }
    if (any(is.na(x))) {
      stop("Cannot pass NA to dbQuoteIdentifier()", call. = FALSE)
    }
    if (nzchar(conn@quote)) {
      x <- gsub(conn@quote, paste0(conn@quote, conn@quote), x, fixed = TRUE)
    }
    DBI::SQL(paste(conn@quote, encodeString(x), conn@quote, sep = ""))
  })

#' @rdname OdbcConnection
#' @inheritParams DBI::dbQuoteIdentifier
#' @export
setMethod(
  "dbQuoteIdentifier", c("OdbcConnection", "SQL"),
  getMethod("dbQuoteIdentifier", c("DBIConnection", "SQL"), asNamespace("DBI")))

#' @inherit DBI::dbListTables
#' @param catalog_name The name of the catalog to return, the default returns all catalogs.
#' @param schema_name The name of the schema to return, the default returns all schemas.
#' @param table_name The name of the table to return, the default returns all tables.
#' @param table_type The type of the table to return, the default returns all table types.
#' @aliases dbListTables
#' @details
#' \code{\%} can be used as a wildcard in any of the search parameters to
#'   match 0 or more characters. `_` can be used to match any single character.
#' @seealso The ODBC documentation on [Pattern Value Arguments](https://docs.microsoft.com/en-us/sql/odbc/reference/develop-app/pattern-value-arguments)
#'   for further details on the supported syntax.
#' @export
setMethod(
  "dbListTables", "OdbcConnection",
  function(conn, catalog_name = NULL, schema_name = NULL, table_name = NULL,
    table_type = NULL, ...) {

    connection_sql_tables(conn@ptr,
      catalog_name = catalog_name,
      schema_name = schema_name,
      table_name = table_name,
      table_type = table_type)$table_name
  })

#' @rdname OdbcConnection
#' @inheritParams DBI::dbExistsTable
#' @export
setMethod(
  "dbExistsTable", c("OdbcConnection", "character"),
  function(conn, name, ...) {
    stopifnot(length(name) == 1)
    df <- connection_sql_tables(conn@ptr, table_name = name)
    NROW(df) > 0
  })

#' @inherit DBI::dbListFields
#' @inheritParams DBI::dbListFields
#' @aliases dbListFields
#' @inheritParams dbListTables,OdbcConnection-method
#' @param column_name The name of the column to return, the default returns all columns.
#' @inherit dbListTables,OdbcConnection-method details
#' @export
setMethod(
  "dbListFields", c("OdbcConnection", "character"),
  function(conn, name, catalog_name = NULL, schema_name = NULL, column_name = NULL, ...) {
    odbcConnectionColumns(conn,
      name = name,
      catalog_name = catalog_name,
      schema_name = schema_name,
      column_name = column_name)[["name"]]
  })

#' @rdname OdbcConnection
#' @inheritParams DBI::dbRemoveTable
#' @export
setMethod(
  "dbRemoveTable", c("OdbcConnection", "character"),
  function(conn, name, ...) {
    name <- dbQuoteIdentifier(conn, name)
    dbExecute(conn, paste("DROP TABLE ", name))
    on_connection_updated(conn, name)
    invisible(TRUE)
  })

#' @rdname OdbcConnection
#' @inheritParams DBI::dbGetInfo
#' @export
setMethod(
  "dbGetInfo", "OdbcConnection",
  function(dbObj, ...) {
    info <- connection_info(dbObj@ptr)
    structure(info, class = c(info$dbms.name, "driver_info", "list"))
  })

#' @rdname OdbcConnection
#' @inheritParams DBI::dbGetQuery
#' @inheritParams DBI::dbFetch
#' @export
setMethod("dbGetQuery", signature("OdbcConnection", "character"),
  function(conn, statement, n = -1, params = NULL, ...) {
    rs <- dbSendQuery(conn, statement, params = params, ...)
    on.exit(dbClearResult(rs))

    df <- dbFetch(rs, n = n, ...)

    if (!dbHasCompleted(rs)) {
      warning("Pending rows", call. = FALSE)
    }

    df
  }
)

#' @rdname OdbcConnection
#' @inheritParams DBI::dbBegin
#' @export
setMethod(
  "dbBegin", "OdbcConnection",
  function(conn, ...) {
    connection_begin(conn@ptr)
    invisible(TRUE)
  })

#' @rdname OdbcConnection
#' @inheritParams DBI::dbCommit
#' @export
setMethod(
  "dbCommit", "OdbcConnection",
  function(conn, ...) {
    connection_commit(conn@ptr)
    invisible(TRUE)
  })

#' @rdname OdbcConnection
#' @inheritParams DBI::dbRollback
#' @export
setMethod(
  "dbRollback", "OdbcConnection",
  function(conn, ...) {
    connection_rollback(conn@ptr)
    invisible(TRUE)
  })

#' List Available ODBC Drivers
#'
#' @param keep A character vector of driver names to keep in the results, if
#'   `NULL` (the default) will keep all drivers.
#' @param filter A character vector of driver names to filter from the results, if
#'   `NULL` (the default) will not filter any drivers.
#' @return A data frame with three columns.
#' If a given driver does not have any attributes the last two columns will be
#' `NA`. Drivers can be excluded from being returned by setting the
#' \code{odbc.drivers.filter} option.
#' \describe{
#'   \item{name}{Name of the driver}
#'   \item{attribute}{Driver attribute name}
#'   \item{value}{Driver attribute value}
#' }
#' @export
odbcListDrivers <- function(keep = getOption("odbc.drivers_keep"), filter = getOption("odbc.drivers_filter")) {
  res <- list_drivers_()

  if (nrow(res) > 0) {
    res[res == ""] <- NA_character_

    if (!is.null(keep)) {
      res <- res[res[["name"]] %in% keep, ]
    }

    if (!is.null(filter)) {
      res <- res[!res[["name"]] %in% filter, ]
    }
  }

  res
}

#' List Available Data Source Names
#'
#' @return A data frame with two columns.
#' \describe{
#'   \item{name}{Name of the data source}
#'   \item{description}{Data Source description}
#' }
#' @export
odbcListDataSources <- function() {
  list_data_sources_()
}

#' Set the Transaction Isolation Level for a Connection
#'
#' @param levels One or more of \Sexpr[stage=render, results=rd]{odbc:::choices_rd(names(odbc:::transactionLevels()))}.
#' @inheritParams DBI::dbDisconnect
#' @seealso \url{https://docs.microsoft.com/en-us/sql/odbc/reference/develop-app/setting-the-transaction-isolation-level}
#' @export
#' @noMd
#' @examples
#' \dontrun{
#'   # Can use spaces or underscores in between words.
#'   odbcSetTransactionIsolationLevel(con, "read uncommitted")
#'
#'   # Can also use the full constant name.
#'   odbcSetTransactionIsolationLevel(con, "SQL_TXN_READ_UNCOMMITTED")
#' }
odbcSetTransactionIsolationLevel <- function(conn, levels) {
  # Convert to lowercase, spaces to underscores, remove sql_txn prefix
  levels <- tolower(levels)
  levels <- gsub(" ", "_", levels)
  levels <- sub("sql_txn_", "", levels)
  levels <- match.arg(tolower(levels), names(transactionLevels()), several.ok = TRUE)

  set_transaction_isolation(conn@ptr, transactionLevels()[levels])
}<|MERGE_RESOLUTION|>--- conflicted
+++ resolved
@@ -210,17 +210,8 @@
 #' @export
 setMethod(
   "dbSendQuery", c("OdbcConnection", "character"),
-<<<<<<< HEAD
   function(conn, statement, ..., params = NULL, immediate = FALSE) {
     res <- OdbcResult(connection = conn, statement = statement, params = params, immediate = immediate)
-=======
-  function(conn, statement, params = NULL, ...) {
-    res <- OdbcResult(connection = conn, statement = statement)
-    if (!is.null(params)) {
-      res <- dbBind(res, params = params, ...)
-    }
-
->>>>>>> f4c8c669
     res
   })
 
@@ -230,17 +221,8 @@
 #' @export
 setMethod(
   "dbSendStatement", c("OdbcConnection", "character"),
-<<<<<<< HEAD
   function(conn, statement, ..., params = NULL, immediate = FALSE) {
     res <- OdbcResult(connection = conn, statement = statement, params = params, immediate = immediate)
-=======
-  function(conn, statement, params = NULL, ...) {
-    res <- OdbcResult(connection = conn, statement = statement)
-    if (!is.null(params)) {
-      res <- dbBind(res, params = params, ...)
-    }
-
->>>>>>> f4c8c669
     res
   })
 
