--- conflicted
+++ resolved
@@ -2,11 +2,10 @@
 
 ## Features
 
-<<<<<<< HEAD
 * New `odbcConnectionColumns()` function to describe the column types. This
   data is used when binding columns, which allows drivers which do not support
   the `SQLDescribeParam()` ODBC function, such as freeTDS. (#313, @detule)
-=======
+
 * Subseconds are now retained when inserting POSIXct objects (#130, #208)
 
 * `dbSendStatement()` now supports the `params` argument, which allows it to be
@@ -16,7 +15,6 @@
   `odbc.drivers_keep`, `odbc.drivers_filter` to keep and filter the drivers
   returned. This is useful if system administrators want to reduce the number
   of drivers shown to users. (@blairj09, #274)
->>>>>>> 08e42873
 
 * The RStudio Connections Pane now shows the DSN, when available (#304, @davidchall).
 
