<<<<<<< HEAD
# odbc 1.1.7 (UNRELEASED)

## Features

## Bugfixes

* Fixed an issue where `DBI::dbListFields()` could fail when used with a
  a qualified Id object (using both schema and table). (#226)
=======
# odbc 1.1.6.9000

- fix SQL Server ODBC's unsupported '-155' data type, and its losing
  sub-second precision on timestamps; this still returns type
  `DATETIMEOFFSET` as a character, but it preserves sub-seconds and
  has a numeric timezone offset (#207, @r2evans)
>>>>>>> 58904cb9

# odbc 1.1.6

## Features

* `dbConnect()` gains a `timeout` parameter, to control how long a connection
  should be attempted before timing out. (#139)

* Full schema support using Id objects available in DBI 0.8 (#91, #120)

## Bugfixes

* SQL inputs are always converted to database encoding before querying (#179).

# odbc 1.1.5

* Fix the return value for `dbQuoteIdentifier()` when given a length 0 input
  (#146 @edgararuiz).

# odbc 1.1.4

* Fix multiple transactions with rollback (#136).

* Add custom `sqlCreateTable` and `dbListTables` method for Taradata connections (@edgararuiz)
## Features

* Add custom `sqlCreateTable` and `dbListTables` method for Teradata
  connections (@edgararuiz)

* Add `dbms.name` parameter to `dbConnect()` to allow the user to set the
  database management system name in cases it cannot be queried from the
  Driver (#115, @hoxo-m).

## Bugfixes

* Fix multiple transactions with rollback (#136).

* Fix translation of missing values for integer types (#119).

* Update PIC flags to avoid portability concerns.

# odbc 1.1.3

* Small patch to fix install errors on CRAN's MacOS machines.

# odbc 1.1.2

* Add `bigint` parameter to `dbConnect()` to allow the user to set the behavior
  when converting 64 bit integers into R types.

* Fixes for compatibility with the RStudio Connections pane and
  viewer. (@jmcphers).

* Define `BUILD_REAL_64_BIT_MODE` for compatibility with older systems `sql.h`,
  to ensure we always use 8 byte pointers.

* Added temporary-table support for Oracle database using a custom
  `sqlCreateTable` (#99, @edgararuiz)

* Fix regression when binding due to the num_columns variable not being updated
  by `odbc_result::bind_list()`.

* Support table creation for Vertica and Redshift (#93, @khotilov).

* Changed parameter `fieldTypes` to `field.types` in functions `dbWriteTable()`
  and `sqlCreateTable()` to be compliant with DBI (#106, @jschelbert).

* dbSendStatement no longer executes the statement, this is instead done when
  `dbBind()` or `dbGetRowsAffected()` is called. This change brings ODBC into
  compliance with the DBI specification for `dbSendStatement()`. (#84, @ruiyiz).

# odbc 1.1.1

* Workaround for drivers which do not implement SQLGetInfo, such as the Access
  driver. (#78)

* Fix for installation error for systems without GNU Make as the default make, such as
  Solaris.

# odbc 1.1.0

* Provide a fall backs for drivers which do not support `SQLDescribeParam` and
  those which do not support transactions.

* `sqlCreateTable()` gains a `fieldTypes` argument, which allows one to
  override a column type for a given table, if the default type is not
  appropriate.

* Support for databases with non UTF-8 encodings. Use the `encoding` parameter
  to `dbConnect()` to specify the database encoding.

* Support for the SQL Connection Pane in the RStudio IDE.

* Unknown fields no longer throw a warning, instead they signal a custom
  condition, which can be caught if desired with

    withCallingHandlers(expr, odbc_unknown_field_type = function(e) {...} )

* Conversion to and from timezones is handled by the
  [cctz](https://github.com/google/cctz) library. If the database is in a non-UTC
  timezone it can be specified with the `timezone` parameter to `dbConnect()`.

* Time objects are converted to and from `hms` objects.

* 64 bit integers are converted to and from `bit64` objects.

* Support table creation for Impala and Hive Databases (# 38, @edgararuiz).

# odbc 1.0.1

* Fixes for the CRAN build machines
  - Do not force c++14 on windows
  - Turn off database tests on CRAN, as I think they will be difficult to debug even if databases are supported.

* Added a `NEWS.md` file to track changes to the package.

# odbc 1.0.0

* Initial odbc release<|MERGE_RESOLUTION|>--- conflicted
+++ resolved
@@ -1,5 +1,4 @@
-<<<<<<< HEAD
-# odbc 1.1.7 (UNRELEASED)
+# odbc (development version)
 
 ## Features
 
@@ -7,14 +6,11 @@
 
 * Fixed an issue where `DBI::dbListFields()` could fail when used with a
   a qualified Id object (using both schema and table). (#226)
-=======
-# odbc 1.1.6.9000
 
 - fix SQL Server ODBC's unsupported '-155' data type, and its losing
   sub-second precision on timestamps; this still returns type
   `DATETIMEOFFSET` as a character, but it preserves sub-seconds and
   has a numeric timezone offset (#207, @r2evans)
->>>>>>> 58904cb9
 
 # odbc 1.1.6
 
