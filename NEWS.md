# odbc (development version)

<<<<<<< HEAD
* odbc can now be compiled again with Rtools35 (gcc 4.9.3) (#383)
=======
* `invalid descriptor` issues due to out of order retrieval of long columns are now avoided by unbinding any nanodbc buffer past the long column. Performance for the unbound columns in these cases will be reduced, but the retrieval will work (@detule, #381)
>>>>>>> 48eac1a1

# odbc 1.2.3

* `dbWriteTable()` now executes immediately, which fixes issues with temporary tables and the FreeTDS SQL Server driver (@krlmlr).

* blob roundtrips now work in more cases (#364, @krlmlr).

* The BH dependency has been removed (#326)

# odbc 1.2.2

* The configure script now again uses iodbc-config on macOS, if available.

* Fix errors with drivers who do not fully implement SQLGetInfo (#325).

# odbc 1.2.1

* Fix the unicode character width issues with the macOS odbc CRAN binary. (#283)

* The configure script now works on systems whose /bin/sh does not support
  command substitution, such as Solaris 10.

# odbc 1.2.0

## Features

* `sqlCreateTable()` and `dbWriteTable()` now throw an error if you mistakenly
  include `field.types` names which do not exist in the input data. (#271)

* The error message when trying to write tables with unsupported types now
  includes the column name (#238).

* `dbConnect()` now has a new param `timezone_out` which is useful if the user
  wants the datetime values be marked with a specific timezone instead of UTC
  (@shrektan, #294).

* `dbGetQuery()`, `dbSendQuery()` and `dbSendStatement()` gain a `immediate`
  argument to execute the statement or query immediately instead of preparing,
  then executing the statement. (#272, @krlmlr)

* `dbGetQuery()`, `dbSendQuery()` and `dbSendStatement()` gain a `params`
  argument, which allows them to be used (indirectly) by `DBI::dbAppendTable()`
  (#210, #215, #261).

* `dbWriteTable()` and `dbBind()` methods gain a `batch_rows` argument, to
  control how many rows are bound in each batch. The default can be set
  globally with `options(odbc.batch_rows)`. This is useful if your database
  performs better with a larger or smaller number of rows per batch than the
  default of 1024. (#297)

* New `odbcConnectionColumns()` function to describe the column types. This
  data is used when binding columns, which allows drivers which do not support
  the `SQLDescribeParam()` ODBC function, such as freeTDS to work better with
  bound columns. (#313, @detule)

* Added a Teradata `odbcDataType()` to support writing logical data to Teradata
  servers (#240, @blarj09).

* Added a Access `odbcDataType()` method to support writing to Access databases
  (#262, @vh-d)

* `odbcListDrivers()` gains a `keep` and `filter` argument and global options
  `odbc.drivers_keep`, `odbc.drivers_filter` to keep and filter the drivers
  returned. This is useful if system administrators want to reduce the number
  of drivers shown to users. (@blairj09, #274)

* Subseconds are now retained when inserting POSIXct objects (#130, #208)

* The RStudio Connections Pane now shows the DSN, when available (#304,
  @davidchall).

## Bugfixes

* SQL Server ODBC's now supports the '-155' data type, and its losing
  sub-second precision on timestamps; this still returns type `DATETIMEOFFSET`
  as a character, but it preserves sub-seconds and has a numeric timezone
  offset (@r2evans, #207).

* `dbExistsTable()` now handles the case-sensitivity consistently as
  other methods (@shrektan, #285).

* `dbExistsTable()` now works for SQL Server when specifying schemas but not
  catalogs using the freeTDS and Simba drivers. (#197)

* `DBI::dbListFields()` no longer fails when used with a
  a qualified Id object (using both schema and table) (#226).

* `dbWriteTable()` now always writes `NA_character` as `NULL` for
  data.frame with only one row (@shrektan, #288).

* Fix an issue that the date value fetched from the database may be one
  day before its real value (@shrektan, #295).

# odbc 1.1.6

## Features

* `dbConnect()` gains a `timeout` parameter, to control how long a connection
  should be attempted before timing out (#139).

* Full schema support using Id objects available in DBI 0.8 (#91, #120).

## Bugfixes

* SQL inputs are always converted to database encoding before querying (#179).

# odbc 1.1.5

* Fix the return value for `dbQuoteIdentifier()` when given a length 0 input
  (#146 @edgararuiz).

# odbc 1.1.4

## Features

* Add custom `sqlCreateTable` and `dbListTables` method for Teradata
  connections (#121, @edgararuiz).

* Add `dbms.name` parameter to `dbConnect()` to allow the user to set the
  database management system name in cases it cannot be queried from the
  Driver (#115, @hoxo-m).

## Bugfixes

* Fix multiple transactions with rollback (#136).

* Fix translation of missing values for integer types (#119).

* Update PIC flags to avoid portability concerns.

# odbc 1.1.3

* Small patch to fix install errors on CRAN's MacOS machines.

# odbc 1.1.2

* Add `bigint` parameter to `dbConnect()` to allow the user to set the behavior
  when converting 64 bit integers into R types.

* Fixes for compatibility with the RStudio Connections pane and
  viewer. (@jmcphers).

* Define `BUILD_REAL_64_BIT_MODE` for compatibility with older systems `sql.h`,
  to ensure we always use 8 byte pointers.

* Added temporary-table support for Oracle database using a custom
  `sqlCreateTable` (#99, @edgararuiz).

* Fix regression when binding due to the num_columns variable not being updated
  by `odbc_result::bind_list()`.

* Support table creation for Vertica and Redshift (#93, @khotilov).

* Changed parameter `fieldTypes` to `field.types` in functions `dbWriteTable()`
  and `sqlCreateTable()` to be compliant with DBI (#106, @jschelbert).

* dbSendStatement no longer executes the statement, this is instead done when
  `dbBind()` or `dbGetRowsAffected()` is called. This change brings ODBC into
  compliance with the DBI specification for `dbSendStatement()` (#84, @ruiyiz).

# odbc 1.1.1

* Workaround for drivers which do not implement SQLGetInfo, such as the Access
  driver (#78).

* Fix for installation error for systems without GNU Make as the default make, such as
  Solaris.

# odbc 1.1.0

* Provide a fall backs for drivers which do not support `SQLDescribeParam` and
  those which do not support transactions.

* `sqlCreateTable()` gains a `fieldTypes` argument, which allows one to
  override a column type for a given table, if the default type is not
  appropriate.

* Support for databases with non UTF-8 encodings. Use the `encoding` parameter
  to `dbConnect()` to specify the database encoding.

* Support for the SQL Connection Pane in the RStudio IDE.

* Unknown fields no longer throw a warning, instead they signal a custom
  condition, which can be caught if desired with

    withCallingHandlers(expr, odbc_unknown_field_type = function(e) {...} )

* Conversion to and from timezones is handled by the
  [cctz](https://github.com/google/cctz) library. If the database is in a non-UTC
  timezone it can be specified with the `timezone` parameter to `dbConnect()`.

* Time objects are converted to and from `hms` objects.

* 64 bit integers are converted to and from `bit64` objects.

* Support table creation for Impala and Hive Databases (#38, @edgararuiz).

# odbc 1.0.1

* Fixes for the CRAN build machines
  - Do not force c++14 on windows
  - Turn off database tests on CRAN, as I think they will be difficult 
    to debug even if databases are supported.

* Added a `NEWS.md` file to track changes to the package.

# odbc 1.0.0

* Initial odbc release<|MERGE_RESOLUTION|>--- conflicted
+++ resolved
@@ -1,10 +1,7 @@
 # odbc (development version)
 
-<<<<<<< HEAD
 * odbc can now be compiled again with Rtools35 (gcc 4.9.3) (#383)
-=======
 * `invalid descriptor` issues due to out of order retrieval of long columns are now avoided by unbinding any nanodbc buffer past the long column. Performance for the unbound columns in these cases will be reduced, but the retrieval will work (@detule, #381)
->>>>>>> 48eac1a1
 
 # odbc 1.2.3
 
