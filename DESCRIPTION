--- conflicted
+++ resolved
@@ -23,17 +23,8 @@
 License: MIT + file LICENSE
 URL: https://github.com/r-dbi/odbc
 BugReports: https://github.com/r-dbi/odbc/issues
-<<<<<<< HEAD
-SystemRequirements: C++11, GNU make, An ODBC3 driver manager and drivers.
-Roxygen: list(markdown = TRUE)
-RoxygenNote: 6.1.1
-LazyData: true
-ByteCompile: true
-Depends: R (>= 3.2.0)
-=======
 Depends: 
     R (>= 3.2.0)
->>>>>>> f4c8c669
 Imports:
     bit64,
     blob (>= 1.2.0),
