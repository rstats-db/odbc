--- conflicted
+++ resolved
@@ -456,7 +456,7 @@
 // and line numbers to be inserted into the error message. Useful for debugging.
 #define NANODBC_THROW_DATABASE_ERROR(handle, handle_type)                                          \
     throw nanodbc::database_error(                                                                 \
-        handle, handle_type, __FILE__ ":" NANODBC_STRINGIZE(__LINE__) ": ")
+        handle, handle_type, __FILE__ ":" NANODBC_STRINGIZE(__LINE__) ": ") /**/
 
 // clang-format off
 // 8888888b.           888             d8b 888
@@ -1794,19 +1794,9 @@
         }
         else
         {
-<<<<<<< HEAD
-            // Fallback to binding as a varchar if SQLDescribeParam fails, will
-            // truncate data if it is longer than 256 characters, and may not
-            // work for all data types, but is necessary to support drivers
-            // which do not support SQLDescribeParam.
-            param.type_ = SQL_VARCHAR;
-            param.size_ = 255;
-            param.scale_ = 0;
-=======
             param.type_ = param_descr_data_[param_index].type_;
             param.size_ = param_descr_data_[param_index].size_;
             param.scale_ = param_descr_data_[param_index].scale_;
->>>>>>> f4c8c669
         }
 
         param.index_ = param_index;
