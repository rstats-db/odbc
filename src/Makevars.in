CXX_STD = CXX11

# Workaround for bug with unixODBC 2.3.1
# https://github.com/lexicalunit/nanodbc/issues/149
<<<<<<< HEAD
PKG_CXXFLAGS=-I. -DNANODBC_USE_BOOST_CONVERT -DNANODBC_ODBC_VERSION=SQL_OV_ODBC3 $(CXX1XPICFLAGS) @PKG_CXXFLAGS@ -Icctz/include
PKG_LIBS=@PKG_LIBS@ -Lcctz -lcctz

.PHONY: all cctz clean

all: cctz $(OBJECTS) $(SHLIB)

cctz:
	(cd cctz && \
make libcctz.a PREFIX="../" CC="$(CC)" CXX="$(CXX)" AR="$(AR)" ARFLAGS=$(ARFLAGS))

clean:
	(cd cctz; make clean)
=======
PKG_CXXFLAGS=-I. -DNANODBC_USE_BOOST_CONVERT -DNANODBC_ODBC_VERSION=SQL_OV_ODBC3 @PKG_CXXFLAGS@
PKG_LIBS=@PKG_LIBS@

all: clean

clean:
	rm -f $(OBJECTS) $(SHLIB)
>>>>>>> 8abb2abc
<|MERGE_RESOLUTION|>--- conflicted
+++ resolved
@@ -2,13 +2,12 @@
 
 # Workaround for bug with unixODBC 2.3.1
 # https://github.com/lexicalunit/nanodbc/issues/149
-<<<<<<< HEAD
 PKG_CXXFLAGS=-I. -DNANODBC_USE_BOOST_CONVERT -DNANODBC_ODBC_VERSION=SQL_OV_ODBC3 $(CXX1XPICFLAGS) @PKG_CXXFLAGS@ -Icctz/include
 PKG_LIBS=@PKG_LIBS@ -Lcctz -lcctz
 
 .PHONY: all cctz clean
 
-all: cctz $(OBJECTS) $(SHLIB)
+all: clean cctz $(OBJECTS) $(SHLIB)
 
 cctz:
 	(cd cctz && \
@@ -16,12 +15,4 @@
 
 clean:
 	(cd cctz; make clean)
-=======
-PKG_CXXFLAGS=-I. -DNANODBC_USE_BOOST_CONVERT -DNANODBC_ODBC_VERSION=SQL_OV_ODBC3 @PKG_CXXFLAGS@
-PKG_LIBS=@PKG_LIBS@
-
-all: clean
-
-clean:
-	rm -f $(OBJECTS) $(SHLIB)
->>>>>>> 8abb2abc
+	rm -f $(OBJECTS) $(SHLIB)