#pragma once

#include "nanodbc.h"
#include <memory>
#include <Rcpp.h>
#include "r_types.h"
#include "odbc_connection.h"
<<<<<<< HEAD
#include "condition.h"
=======
#include "time_zone.h"
#include <chrono>
>>>>>>> e672a723

namespace odbc {

  inline void signal_unknown_field_type(short type, const std::string& name) {
    char buf[100];
    sprintf(buf, "Unknown field type (%i) in column (%s)", type, name.c_str());
    signal_condition(buf, "odbc_unknown_field_type");
  }

class odbc_error : public std::runtime_error {
  public:
    odbc_error(const nanodbc::database_error e, const std::string& sql) :
      std::runtime_error(sql)
    {
      message = std::string("<SQL> '" + sql + "'\n  " + e.what());
    }
    const char* what() const NANODBC_NOEXCEPT
    {
      return message.c_str();
    }
  private:
    std::string message;
};

typedef std::array<const char, 255> string_buf;

class odbc_result {
  public:
    odbc_result(std::shared_ptr<odbc_connection> c, std::string sql) :
      c_(c) ,
      sql_(sql),
      rows_fetched_(0),
      complete_(0),
      bound_(false) {
        prepare();
        c_->set_current_result(this);
        if (s_->parameters() == 0) {
          bound_ = true;
          execute();
        }
      };
    std::shared_ptr<odbc_connection> connection() const {
      return std::shared_ptr<odbc_connection>(c_);
    }
    std::shared_ptr<nanodbc::statement> statement() const {
      return std::shared_ptr<nanodbc::statement>(s_);
    }
    std::shared_ptr<nanodbc::result> result() const {
      return std::shared_ptr<nanodbc::result>(r_);
    }
    void prepare() {
      s_ = std::make_shared<nanodbc::statement>(*c_->connection(), sql_);
    }
    void execute() {
      if (!r_) {
        try {
          r_ = std::make_shared<nanodbc::result>(s_->execute());
        } catch (const nanodbc::database_error& e) {
          c_->set_current_result(nullptr);
          throw odbc_error(e, sql_);
        }catch (...) {
          c_->set_current_result(nullptr);
          throw;
        }
      }
    }
    void insert_dataframe(Rcpp::List const & x) {
      complete_ = false;
      rows_fetched_ = 0;
      auto types = column_types(x);
      auto ncols = x.size();

      if (ncols != s_->parameters()) {
        Rcpp::stop("Query requires %i params; %i supplied.",
            s_->parameters(), ncols);
      }
      auto nrows = Rf_length(x[0]);
      int start = 0;
      int batch_size = 1024;
      nanodbc::transaction transaction(*c_->connection());

      while(start < nrows) {
        auto s = nanodbc::statement(*c_->connection(), sql_);
        size_t end = start + batch_size > nrows ? nrows : start + batch_size;
        size_t size = end - start;
        clear_buffers();

        for (short col = 0; col < ncols; ++col) {
          switch(types[col]) {
            case logical_t: bind_logical(s, x, col, start, size); break;
            case date_t: bind_date(s, x, col, start, size); break;
            case datetime_t: bind_datetime(s, x, col, start, size); break;
            case double_t: bind_double(s, x, col, start, size); break;
            case integer_t: bind_integer(s, x, col, start, size); break;
            case string_t: bind_string(s, x, col, start, size); break;
            case raw_t: bind_raw(s, x, col, start, size); break;
            default: Rcpp::stop("Not yet implemented (%s)!", types[col]); break;

          }
        }
        r_ = std::make_shared<nanodbc::result>(nanodbc::execute(s, size));
        start += batch_size;

        Rcpp::checkUserInterrupt();
      }
      transaction.commit();
      bound_ = true;
    }
    Rcpp::DataFrame fetch(int n_max = -1) {
      if (!bound_) {
        Rcpp::stop("Query needs to be bound before fetching");
      }
      if (r_->columns() == 0) {
        return Rcpp::DataFrame();
      }
      try {
        return result_to_dataframe(*r_, n_max);
      } catch(...) {
        c_->set_current_result(nullptr);
        throw;
      }
    }

    int rows_fetched() {
      return rows_fetched_ == 0 ? 0 : rows_fetched_;
    }

    bool complete() {
      return
        r_->columns() == 0 || // query had no result
        complete_; // result is completed
    }

    bool active() {
      return c_->is_current_result(this);
    }

    ~odbc_result() {
      if (c_ != nullptr) {
        try {
          c_->set_current_result(nullptr);
        } catch (...) {};
      }
    }

  private:
    std::shared_ptr<odbc_connection> c_;
    std::shared_ptr<nanodbc::statement> s_;
    std::shared_ptr<nanodbc::result> r_;
    std::string sql_;
    static const int seconds_in_day_ = 24 * 60 * 60;
    size_t rows_fetched_;
    bool complete_;
    bool bound_;

    std::map<short, std::vector<std::string>> strings_;
    std::map<short, std::vector<std::vector<uint8_t>>> raws_;
    std::map<short, std::vector<nanodbc::timestamp>> times_;
    std::map<short, std::vector<nanodbc::date>> dates_;
    std::map<short, std::vector<uint8_t>> nulls_;

    void clear_buffers() {
      strings_.clear();
      raws_.clear();
      times_.clear();
      dates_.clear();
      nulls_.clear();
    }

    void bind_logical(nanodbc::statement & statement, Rcpp::List const & data, short column, size_t start, size_t size) {
      nulls_[column] = std::vector<uint8_t>(size, false);
      auto vector = LOGICAL(data[column]);
      for (size_t i = 0;i < size;++i) {
        if (vector[start + i] == NA_LOGICAL) {
          nulls_[column][i] = true;
        }
      }
      auto t = reinterpret_cast<const int *>(&LOGICAL(data[column])[start]);
      statement.bind<int>(column, t, size, reinterpret_cast<bool *>(nulls_[column].data()));
    }

    void bind_integer(nanodbc::statement & statement, Rcpp::List const & data, short column, size_t start, size_t size) {
      statement.bind(column, &INTEGER(data[column])[start], size, &NA_INTEGER);
    }

    // We cannot use a sentinel for doubles becuase NaN != NaN for all values
    // of NaN, even if the bits are the same.
    void bind_double(nanodbc::statement & statement, Rcpp::List const & data, short column, size_t start, size_t size) {
      nulls_[column] = std::vector<uint8_t>(size, false);

      auto vector = REAL(data[column]);
      for (size_t i = 0;i < size;++i) {
        if (ISNA(vector[start + i])) {
          nulls_[column][i] = true;
        }
      }

      statement.bind(column, &vector[start], size, reinterpret_cast<bool *>(nulls_[column].data()));
    }

    void bind_string(nanodbc::statement & statement, Rcpp::List const & data, short column, size_t start, size_t size) {
      nulls_[column] = std::vector<uint8_t>(size, false);
      for (size_t i = 0;i < size;++i) {
        auto value = STRING_ELT(data[column], start + i);
        if (value == NA_STRING) {
          nulls_[column][i] = true;
        }
        strings_[column].push_back(Rf_translateCharUTF8(value));
      }

      statement.bind_strings(column, strings_[column], reinterpret_cast<bool *>(nulls_[column].data()));
    }
    void bind_raw(nanodbc::statement & statement, Rcpp::List const & data, short column, size_t start, size_t size) {
      nulls_[column] = std::vector<uint8_t>(size, false);
      for (size_t i = 0;i < size;++i) {
        SEXP value = VECTOR_ELT(data[column], start + i);
        if (TYPEOF(value) == NILSXP) {
          nulls_[column][i] = true;
          raws_[column].push_back(std::vector<uint8_t>());
        } else {
          raws_[column].push_back(std::vector<uint8_t>(RAW(value), RAW(value) + Rf_length(value)));
        }
      }

      statement.bind(column, raws_[column], reinterpret_cast<bool *>(nulls_[column].data()));
    }

    nanodbc::timestamp as_timestamp(double value) {
      nanodbc::timestamp ts;
      auto frac = modf(value, &value);

      using namespace std::chrono;
      auto utc_time = system_clock::from_time_t(static_cast<std::time_t>(value));

      auto civil_time = cctz::convert(utc_time, c_->timezone());
      ts.fract = frac;
      ts.sec = civil_time.second();
      ts.min = civil_time.minute();
      ts.hour = civil_time.hour();
      ts.day = civil_time.day();
      ts.month = civil_time.month();
      ts.year = civil_time.year();
      return ts;
    }

    nanodbc::date as_date(double value) {
      nanodbc::date dt;

      using namespace std::chrono;
      auto utc_time = system_clock::from_time_t(static_cast<std::time_t>(value));

      auto civil_time = cctz::convert(utc_time, c_->timezone());
      dt.day = civil_time.day();
      dt.month = civil_time.month();
      dt.year = civil_time.year();
      return dt;
    }

    void bind_datetime(nanodbc::statement & statement, Rcpp::List const & data, short column, size_t start, size_t size) {

      nulls_[column] = std::vector<uint8_t>(size, false);
      auto d = REAL(data[column]);

      nanodbc::timestamp ts;
      for (size_t i = 0;i < size;++i) {
        auto value = d[start + i];
        if (ISNA(value)) {
          nulls_[column][i] = true;
        } else {
          ts = as_timestamp(value);
        }
        times_[column].push_back(ts);
      }
      statement.bind(column, times_[column].data(), size, reinterpret_cast<bool *>(nulls_[column].data()));
    }
    void bind_date(nanodbc::statement & statement, Rcpp::List const & data, short column, size_t start, size_t size) {

      nulls_[column] = std::vector<uint8_t>(size, false);
      auto d = REAL(data[column]);

      nanodbc::date dt;
      for (size_t i = 0;i < size;++i) {
        auto value = d[start + i] * seconds_in_day_;
        if (ISNA(value)) {
          nulls_[column][i] = true;
        } else {
          dt = as_date(value);
        }
        dates_[column].push_back(dt);
      }
      statement.bind(column, dates_[column].data(), size, reinterpret_cast<bool *>(nulls_[column].data()));
    }

    std::vector<std::string> column_names(nanodbc::result const & r) {
      std::vector<std::string> names;
      names.reserve(r.columns());
      for (short i = 0;i < r.columns();++i) {
        names.push_back(r.column_name(i));
      }
      return names;
    }

    double as_double(nanodbc::timestamp const & ts)
    {
      using namespace cctz;
      auto sec = convert(civil_second(ts.year, ts.month, ts.day, ts.hour, ts.min, ts.sec), c_->timezone());
      return sec.time_since_epoch().count() + (ts.fract / 1000000000.0);
    }

    double as_double(nanodbc::date const & dt)
    {
      using namespace cctz;
      auto sec = convert(civil_day(dt.year, dt.month, dt.day), c_->timezone());
      return sec.time_since_epoch().count();
    }

    Rcpp::List create_dataframe(std::vector<r_type> types, std::vector<std::string> names, int n) {
      int num_cols = types.size();
      Rcpp::List out(num_cols);
      out.attr("names") = names;
      out.attr("class") = "data.frame";
      out.attr("row.names") = Rcpp::IntegerVector::create(NA_INTEGER, -n);

      for (int j = 0; j < num_cols; ++j) {
        switch (types[j]) {
          case integer_t: out[j] = Rf_allocVector(INTSXP, n); break;
          case date_t:
          case datetime_t:
          case odbc::double_t: out[j] = Rf_allocVector(REALSXP, n); break;
          case string_t: out[j] = Rf_allocVector(STRSXP, n); break;
          case raw_t: out[j] = Rf_allocVector(VECSXP, n); break;
          case logical_t: out[j] = Rf_allocVector(LGLSXP, n); break;
        }
      }
      return out;
    }

    Rcpp::List resize_dataframe(Rcpp::List df, int n) {
      int p = df.size();

      Rcpp::List out(p);
      for (int j = 0; j < p; ++j) {
        out[j] = Rf_lengthgets(df[j], n);
      }

      out.attr("names") = df.attr("names");
      out.attr("class") = df.attr("class");
      out.attr("row.names") = Rcpp::IntegerVector::create(NA_INTEGER, -n);

      return out;
    }

    void add_classes(Rcpp::List& df, const std::vector<r_type> & types) {
      df.attr("class") = Rcpp::CharacterVector::create("data.frame");
      for (int col = 0; col < df.size(); ++col) {
        Rcpp::RObject x = df[col];
        switch (types[col]) {
          case date_t:
            x.attr("class") = Rcpp::CharacterVector::create("Date");
            break;
          case datetime_t:
            x.attr("class") = Rcpp::CharacterVector::create("POSIXct", "POSIXt");
            x.attr("tzone") = Rcpp::CharacterVector::create("UTC");
            break;
          case raw_t:
            x.attr("class") = Rcpp::CharacterVector::create("blob");
            break;
          default:
            break;
        }
      }
    }

    std::vector<r_type> column_types(Rcpp::List const & list) {
      std::vector<r_type> types;
      types.reserve(list.size());
      for (short i = 0;i < list.size();++i) {
        switch(TYPEOF(list[i])) {
          case LGLSXP: types.push_back(logical_t); break;
          case INTSXP: types.push_back(integer_t); break;
          case REALSXP: {
            Rcpp::RObject x = list[i];
            if (x.inherits("Date")) {
              types.push_back(date_t);
            } else if (x.inherits("POSIXct")) {
              types.push_back(datetime_t);
            } else {
              types.push_back(double_t);
            }
            break;
          }
          case STRSXP: types.push_back(string_t); break;
          case VECSXP:
          case RAWSXP: types.push_back(raw_t); break;
          default: Rcpp::stop("Unsupported column type %s", Rf_type2char(TYPEOF(list[i])));
        }
      }

      return types;
    }

    std::vector<r_type> column_types(nanodbc::result const & r) {
      std::vector<r_type> types;
      types.reserve(r.columns());
      for (short i = 0;i < r.columns();++i) {

        short type = r.column_datatype(i);
        switch (type)
        {
          case SQL_BIT:
            types.push_back(logical_t);
            break;
          case SQL_TINYINT:
          case SQL_SMALLINT:
          case SQL_INTEGER:
          case SQL_BIGINT:
            types.push_back(integer_t);
            break;
            // Double
          case SQL_DOUBLE:
          case SQL_FLOAT:
          case SQL_DECIMAL:
          case SQL_REAL:
          case SQL_NUMERIC:
            types.push_back(double_t);
            break;
            // Date
          case SQL_DATE:
          case SQL_TYPE_DATE:
            types.push_back(date_t);
            break;
            // Time
          case SQL_TIME:
          case SQL_TIMESTAMP:
          case SQL_TYPE_TIMESTAMP:
          case SQL_TYPE_TIME:
            types.push_back(datetime_t);
            break;
          case SQL_CHAR:
          case SQL_WCHAR:
          case SQL_VARCHAR:
          case SQL_WVARCHAR:
          case SQL_LONGVARCHAR:
          case SQL_WLONGVARCHAR:
            types.push_back(string_t);
            break;
          case SQL_BINARY:
          case SQL_VARBINARY:
          case SQL_LONGVARBINARY:
            types.push_back(raw_t);
            break;
          default:
            types.push_back(string_t);
            signal_unknown_field_type(type, r.column_name(i));
            break;
        }
      }
      return types;
    }

    Rcpp::List result_to_dataframe(nanodbc::result & r, int n_max = -1) {

      auto types = column_types(r);

      int n = (n_max < 0) ? 100: n_max;

      Rcpp::List out = create_dataframe(types, column_names(r), n);
      int row = 0;

      if (rows_fetched_ == 0) {
        complete_ = !r.next();
      }

      while(!complete_) {
        if (row >= n) {
          if (n_max < 0) {
            n *= 2;
            out = resize_dataframe(out, n);
          } else {
            break;
          }
        }
        for (short col = 0;col < r.columns(); ++col) {
          switch(types[col]) {
            case date_t: assign_date(out, row, col, r); break;
            case datetime_t: assign_datetime(out, row, col, r); break;
            case odbc::double_t: assign_double(out, row, col, r); break;
            case integer_t: assign_integer(out, row, col, r); break;
            case string_t: assign_string(out, row, col, r); break;
            case logical_t: assign_logical(out, row, col, r); break;
            case raw_t: assign_raw(out, row, col, r); break;
            default: signal_unknown_field_type(types[col], r.column_name(col)); break;
          }
        }

        complete_ = !r.next();
        ++row;
        ++rows_fetched_;
        if (rows_fetched_ % 10000 == 0) {
          Rcpp::checkUserInterrupt();
        }
      }

      // Resize if needed
      if (row < n) {
        out = resize_dataframe(out, row);
      }

      add_classes(out, types);
      return out;
    }

    void assign_integer(Rcpp::List & out, size_t row, short column, nanodbc::result & value) {
      INTEGER(out[column])[row] = value.get<int>(column, NA_INTEGER);
    }
    void assign_double(Rcpp::List & out, size_t row, short column, nanodbc::result & value) {
      REAL(out[column])[row] = value.get<double>(column, NA_REAL);
    }
    void assign_string(Rcpp::List & out, size_t row, short column, nanodbc::result & value) {
      SEXP res;

      if (value.is_null(column)) {
        res = NA_STRING;
      } else {
        // There is a bug/limitation in ODBC drivers for SQL Server (and possibly others)
        // which causes SQLBindCol() to never write SQL_NOT_NULL to the length/indicator
        // buffer unless you also bind the data column. nanodbc's is_null() will return
        // correct values for (n)varchar(max) columns when you ensure that SQLGetData()
        // has been called for that column (i.e. after get() or get_ref() is called).
        auto str = value.get<std::string>(column);
        if (value.is_null(column)) {
          res = NA_STRING;
        } else {
          res = Rf_mkCharCE(str.c_str(), CE_UTF8);
        }
      }
      SET_STRING_ELT(out[column], row, res);
    }

    void assign_datetime(Rcpp::List & out, size_t row, short column, nanodbc::result & value) {
      double res;

      if (value.is_null(column)) {
        res = NA_REAL;
      } else {
        auto ts = value.get<nanodbc::timestamp>(column);
        res = as_double(ts);
      }

      REAL(out[column])[row] = res;
    }
    void assign_date(Rcpp::List & out, size_t row, short column, nanodbc::result & value) {
      double res;

      if (value.is_null(column)) {
        res = NA_REAL;
      } else {
        auto ts = value.get<nanodbc::date>(column);
        res = as_double(ts);
      }

      REAL(out[column])[row] = res / seconds_in_day_;
    }

    void assign_logical(Rcpp::List & out, size_t row, short column, nanodbc::result & value) {
      LOGICAL(out[column])[row] = value.get<int>(column, NA_LOGICAL);
    }

    void assign_raw(Rcpp::List & out, size_t row, short column, nanodbc::result & value) {

      // Same issue as assign_string, null is never true unless the column has been bound
      if (value.is_null(column)) {
        SET_VECTOR_ELT(Rf_allocVector(VECSXP, 1), 0, NILSXP);
        return;
      }
      std::vector<std::uint8_t> data = value.get<std::vector<std::uint8_t>>(column);
      if (value.is_null(column)) {
        SET_VECTOR_ELT(Rf_allocVector(VECSXP, 1), 0, NILSXP);
        return;
      }
      SEXP bytes = Rf_allocVector(RAWSXP, data.size());
      std::copy(data.begin(), data.end(), RAW(bytes));
      SET_VECTOR_ELT(out[column], row, bytes);
    }
};
}<|MERGE_RESOLUTION|>--- conflicted
+++ resolved
@@ -5,12 +5,9 @@
 #include <Rcpp.h>
 #include "r_types.h"
 #include "odbc_connection.h"
-<<<<<<< HEAD
 #include "condition.h"
-=======
 #include "time_zone.h"
 #include <chrono>
->>>>>>> e672a723
 
 namespace odbc {
 
